--- conflicted
+++ resolved
@@ -9,7 +9,7 @@
 
 
 def load_CC():
-    cc = CrowdCounter([0], 'MobileCountx2')
+    cc = CrowdCounter([0], 'MobileCount')
     if cfg.PRE_TRAINED:
         cc.load(cfg.PRE_TRAINED)
     return cc
@@ -18,13 +18,8 @@
 def test_net():
     res = evaluate_model(model_function=load_CC,
                          data_function=load_test,
-<<<<<<< HEAD
-                         bs=8,
-                         n_workers=2,
-=======
                          bs=2,
                          n_workers=4,
->>>>>>> 890dc8a8
                          losses={'mse': mean_squared_error, 'mae': mean_absolute_error},
                          )
     print(res)
@@ -45,4 +40,4 @@
         torch.manual_seed(seed)
         torch.cuda.manual_seed(seed)
 
-    train_net()+    test_net()