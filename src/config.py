from easydict import EasyDict
import time

__C = EasyDict()
cfg = __C

__C.SEED = 3035  # random seed

__C.TRAIN_BATCH_SIZE = 1
__C.VAL_BATCH_SIZE = 6
__C.N_WORKERS = 2

<<<<<<< HEAD
__C.PRE_TRAINED = '../src/exp/05-26_20-45_VisDrone_MobileCountx1_25_0.0001/all_ep_8_mae_46.2_rmse_59.1.pth'
=======
__C.PRE_TRAINED = '../src/exp/05-25_19-52_VisDrone_MobileCount_0.0001/all_ep_90_mae_6.2_mse_8.4.pth'
>>>>>>> cf961211
__C.EXP_PATH = './exp'
__C.DATASET = 'VisDrone'
__C.NET = 'MobileCountx1_25'

# learning rate settings
__C.LR = 1e-4  # learning rate
__C.LR_DECAY = 0.995  # decay rate
__C.LR_DECAY_START = -1  # when training epoch is more than it, the learning rate will be begin to decay
__C.NUM_EPOCH_LR_DECAY = 1  # decay frequency
__C.MAX_EPOCH = 500
__C.INIT_EPOCH = 23

__C.PATIENCE = 25
__C.EARLY_STOP_DELTA = 1e-2

# print
__C.PRINT_FREQ = 10

now = time.strftime("%m-%d_%H-%M", time.localtime())
__C.EXP_NAME = now \
               + '_' + __C.DATASET \
               + '_' + __C.NET \
               + '_' + str(__C.LR)
__C.DEVICE = 'cuda'  # cpu or cuda

# ------------------------------VAL------------------------
__C.VAL_SIZE = 0.2
__C.VAL_DENSE_START = 1
__C.VAL_FREQ = 10  # Before __C.VAL_DENSE_START epoches, the freq is set as __C.VAL_FREQ<|MERGE_RESOLUTION|>--- conflicted
+++ resolved
@@ -8,16 +8,12 @@
 
 __C.TRAIN_BATCH_SIZE = 1
 __C.VAL_BATCH_SIZE = 6
-__C.N_WORKERS = 2
+__C.N_WORKERS = 4
 
-<<<<<<< HEAD
-__C.PRE_TRAINED = '../src/exp/05-26_20-45_VisDrone_MobileCountx1_25_0.0001/all_ep_8_mae_46.2_rmse_59.1.pth'
-=======
-__C.PRE_TRAINED = '../src/exp/05-25_19-52_VisDrone_MobileCount_0.0001/all_ep_90_mae_6.2_mse_8.4.pth'
->>>>>>> cf961211
+__C.PRE_TRAINED = None
 __C.EXP_PATH = './exp'
 __C.DATASET = 'VisDrone'
-__C.NET = 'MobileCountx1_25'
+__C.NET = 'MobileCountx2'
 
 # learning rate settings
 __C.LR = 1e-4  # learning rate
@@ -25,9 +21,9 @@
 __C.LR_DECAY_START = -1  # when training epoch is more than it, the learning rate will be begin to decay
 __C.NUM_EPOCH_LR_DECAY = 1  # decay frequency
 __C.MAX_EPOCH = 500
-__C.INIT_EPOCH = 23
+__C.INIT_EPOCH = 0
 
-__C.PATIENCE = 25
+__C.PATIENCE = 15
 __C.EARLY_STOP_DELTA = 1e-2
 
 # print
