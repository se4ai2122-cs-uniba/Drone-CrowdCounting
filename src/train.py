--- conflicted
+++ resolved
@@ -217,9 +217,7 @@
                       self.timer['train time'].diff,
                       self.timer['val time'].diff)
 
-<<<<<<< HEAD
         mlflow.log_metrics({'mae': mae, 'mse': rmse, 'loss': loss}, self.epoch)
-=======
 
 def initialize_dynamic_params():
     cfg.OPTIMS = {
@@ -266,5 +264,4 @@
                       cfg_data=cfg_data,
                       net_fun=load_CC_train
                       )
-    trainer.train()
->>>>>>> d8555c90
+    trainer.train()